--- conflicted
+++ resolved
@@ -1,11 +1,7 @@
 [package]
 name = "graspologic_native"
 version = "1.1.0"
-<<<<<<< HEAD
 authors = ["daxpryce@microsoft.com"]
-=======
-authors = ["dwpryce@microsoft.com"]
->>>>>>> 9c2c9568
 edition = "2018"
 license = "MIT"
 description = "Python native companion module to the graspologic library"
@@ -32,8 +28,4 @@
 version = "0.15.1"
 features = ["extension-module", "abi3-py36"]
 
-[features]
-extension-module = ["pyo3/extension-module"]
-default = ["extension-module"]
-
 logging = ["network_partitions/logging", "chrono"]
